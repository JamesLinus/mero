%% Copyright (c) 2014, AdRoll
%% All rights reserved.
%%
%% Redistribution and use in source and binary forms, with or without
%% modification, are permitted provided that the following conditions are met:
%%
%% * Redistributions of source code must retain the above copyright notice, this
%% list of conditions and the following disclaimer.
%%
%% * Redistributions in binary form must reproduce the above copyright notice,
%% this list of conditions and the following disclaimer in the documentation
%% and/or other materials provided with the distribution.
%%
%% * Neither the name of the {organization} nor the names of its
%% contributors may be used to endorse or promote products derived from
%% this software without specific prior written permission.
%%
%% THIS SOFTWARE IS PROVIDED BY THE COPYRIGHT HOLDERS AND CONTRIBUTORS "AS IS"
%% AND ANY EXPRESS OR IMPLIED WARRANTIES, INCLUDING, BUT NOT LIMITED TO, THE
%% IMPLIED WARRANTIES OF MERCHANTABILITY AND FITNESS FOR A PARTICULAR PURPOSE ARE
%% DISCLAIMED. IN NO EVENT SHALL THE COPYRIGHT HOLDER OR CONTRIBUTORS BE LIABLE
%% FOR ANY DIRECT, INDIRECT, INCIDENTAL, SPECIAL, EXEMPLARY, OR CONSEQUENTIAL
%% DAMAGES (INCLUDING, BUT NOT LIMITED TO, PROCUREMENT OF SUBSTITUTE GOODS OR
%% SERVICES; LOSS OF USE, DATA, OR PROFITS; OR BUSINESS INTERRUPTION) HOWEVER
%% CAUSED AND ON ANY THEORY OF LIABILITY, WHETHER IN CONTRACT, STRICT LIABILITY,
%% OR TORT (INCLUDING NEGLIGENCE OR OTHERWISE) ARISING IN ANY WAY OUT OF THE USE
%% OF THIS SOFTWARE, EVEN IF ADVISED OF THE POSSIBILITY OF SUCH DAMAGE.
%%
-module(mero_conn).

-author('Miriam Pena <miriam.pena@adroll.com>').

-export([increment_counter/7,
<<<<<<< HEAD
         get/3,
         set/5,
         delete/3,
         mdelete/3,
         add/5,
         flush_all/2
        ]).
=======
    get/3,
    set/5,
    delete/3,
    add/5,
    flush_all/2
]).
>>>>>>> 92bd42d2

-include_lib("mero/include/mero.hrl").


%%%=============================================================================
%%% External functions
%%%=============================================================================

increment_counter(Name, Key, Value, Initial, ExpTime, Retries, Timeout) ->
    TimeLimit = mero_conf:add_now(Timeout),
    PoolName = mero_cluster:server(Name, Key),
    increment_counter_timelimit(PoolName, Key, Value, Initial, ExpTime, Retries, TimeLimit).


set(Name, Key, Value, ExpTime, Timeout) ->
    TimeLimit = mero_conf:add_now(Timeout),
    PoolName = mero_cluster:server(Name, Key),
    pool_execute(PoolName, set, [Key, Value, ExpTime, TimeLimit], TimeLimit).


get(Name, Keys, Timeout) ->
    TimeLimit = mero_conf:add_now(Timeout),
    KeysGroupedByShards = mero_cluster:group_by_shards(Name, Keys),
    async_by_shard_mget(Name, KeysGroupedByShards, TimeLimit).


delete(Name, Key, Timeout) ->
    TimeLimit = mero_conf:add_now(Timeout),
    PoolName = mero_cluster:server(Name, Key),
    pool_execute(PoolName, delete, [Key, TimeLimit], TimeLimit).


mdelete(Name, Keys, Timeout) ->
    TimeLimit = mero_conf:add_now(Timeout),
    PoolName = mero_cluster:server(Name, Keys),
    pool_execute(PoolName, mdelete, [Keys, TimeLimit], TimeLimit).


add(Name, Key, Value, ExpTime, Timeout) ->
    TimeLimit = mero_conf:add_now(Timeout),
    PoolName = mero_cluster:server(Name, Key),
    pool_execute(PoolName, add, [Key, Value, ExpTime, TimeLimit], TimeLimit).


flush_all(Name, Timeout) ->
    TimeLimit = mero_conf:add_now(Timeout),
    [{Name, pool_execute(PoolName, flush_all, [TimeLimit], TimeLimit)} || PoolName <-
        mero_cluster:one_pool_of_each_shard_of_cluster(Name)].


%%%=============================================================================
%%% Internal functions
%%%=============================================================================

increment_counter_timelimit(Name, Key, Value, Initial, ExpTime, Retries, TimeLimit) ->
    case pool_execute(Name, increment_counter, [Key, Value, Initial, ExpTime, TimeLimit], TimeLimit) of
        {ok, ActualValue} ->
            {ok, ActualValue};
        {error, _Reason} when Retries >= 1 ->
            increment_counter_timelimit(Name, Key, Value, Initial, ExpTime, Retries - 1, TimeLimit);
        {error, Reason} ->
            {error, Reason}
    end.


async_by_shard_mget(Name, KeysGroupedByShards, TimeLimit) ->
    {Processed, Errors} =
        lists:foldr(
            fun({ShardIdentifier, Keys}, {Processed, Errors}) ->
                begin
                    PoolName = mero_cluster:random_pool_of_shard(Name, ShardIdentifier),
                    case mero_pool:checkout(PoolName, TimeLimit) of
                        {ok, Conn} ->
                            case mero_pool:transaction(Conn, async_mget, [Keys]) of
                                {error, Reason} ->
                                    mero_pool:close(Conn, async_mget_error),
                                    mero_pool:checkin_closed(Conn),
                                    {Processed, [Reason | Errors]};
                                {NConn, {error, Reason}} ->
                                    mero_pool:checkin(NConn),
                                    {Processed, [Reason | Errors]};
                                {NConn, ok} ->
                                    {[{NConn, Keys} | Processed], Errors}
                            end;
                        {error, Reason} ->
                            {Processed, [Reason | Errors]}
                    end
                end
            end,
            {[], []},
            KeysGroupedByShards),
    {ProcessedOut, ErrorsOut} =
        lists:foldr(
        fun({Conn, Keys}, {ProcessedIn, ErrorsIn}) ->
            case mero_pool:transaction(Conn, async_mget_response, [Keys, TimeLimit]) of
                {error, Reason} ->
                    mero_pool:close(Conn, async_mget_response_error),
                    mero_pool:checkin_closed(Conn),
                    {ProcessedIn, [Reason | ErrorsIn]};
                {Client, {error, Reason}} ->
                    mero_pool:checkin_closed(Client),
                    {ProcessedIn, [Reason | ErrorsIn]};
                {Client, Responses} when is_list(Responses) ->
                    mero_pool:checkin(Client),
                    {Responses ++ ProcessedIn, ErrorsIn}
            end
        end,
        {[], Errors},
        Processed),
    case ErrorsOut of
        [] ->
            ProcessedOut;
        ErrorsOut ->
            {error, ErrorsOut, ProcessedOut}
    end.


%% @doc: Request a socket form the pool, uses it and returns it once finished.
pool_execute(PoolName, Op, Args, TimeLimit) when is_tuple(TimeLimit) ->
    case mero_pool:checkout(PoolName, TimeLimit) of
        {ok, Conn} ->
            case mero_pool:transaction(Conn, Op, Args) of
                {error, Reason} ->
                    mero_pool:close(Conn, sync_transaction_error),
                    mero_pool:checkin_closed(Conn),
                    {error, Reason};
                {NConn, Return} ->
                    mero_pool:checkin(NConn),
                    Return
            end;
        {error, reject} ->
            {error, reject};
        {error, Reason} ->
            {error, Reason}
    end.<|MERGE_RESOLUTION|>--- conflicted
+++ resolved
@@ -31,7 +31,6 @@
 -author('Miriam Pena <miriam.pena@adroll.com>').
 
 -export([increment_counter/7,
-<<<<<<< HEAD
          get/3,
          set/5,
          delete/3,
@@ -39,14 +38,6 @@
          add/5,
          flush_all/2
         ]).
-=======
-    get/3,
-    set/5,
-    delete/3,
-    add/5,
-    flush_all/2
-]).
->>>>>>> 92bd42d2
 
 -include_lib("mero/include/mero.hrl").
 
