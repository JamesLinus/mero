%% Copyright (c) 2014, AdRoll
%% All rights reserved.
%%
%% Redistribution and use in source and binary forms, with or without
%% modification, are permitted provided that the following conditions are met:
%%
%% * Redistributions of source code must retain the above copyright notice, this
%% list of conditions and the following disclaimer.
%%
%% * Redistributions in binary form must reproduce the above copyright notice,
%% this list of conditions and the following disclaimer in the documentation
%% and/or other materials provided with the distribution.
%%
%% * Neither the name of the {organization} nor the names of its
%% contributors may be used to endorse or promote products derived from
%% this software without specific prior written permission.
%%
%% THIS SOFTWARE IS PROVIDED BY THE COPYRIGHT HOLDERS AND CONTRIBUTORS "AS IS"
%% AND ANY EXPRESS OR IMPLIED WARRANTIES, INCLUDING, BUT NOT LIMITED TO, THE
%% IMPLIED WARRANTIES OF MERCHANTABILITY AND FITNESS FOR A PARTICULAR PURPOSE ARE
%% DISCLAIMED. IN NO EVENT SHALL THE COPYRIGHT HOLDER OR CONTRIBUTORS BE LIABLE
%% FOR ANY DIRECT, INDIRECT, INCIDENTAL, SPECIAL, EXEMPLARY, OR CONSEQUENTIAL
%% DAMAGES (INCLUDING, BUT NOT LIMITED TO, PROCUREMENT OF SUBSTITUTE GOODS OR
%% SERVICES; LOSS OF USE, DATA, OR PROFITS; OR BUSINESS INTERRUPTION) HOWEVER
%% CAUSED AND ON ANY THEORY OF LIABILITY, WHETHER IN CONTRACT, STRICT LIABILITY,
%% OR TORT (INCLUDING NEGLIGENCE OR OTHERWISE) ARISING IN ANY WAY OUT OF THE USE
%% OF THIS SOFTWARE, EVEN IF ADVISED OF THE POSSIBILITY OF SUCH DAMAGE.
%%
-module(mero).

-author('Miriam Pena <miriam.pena@adroll.com>').

-behaviour(application).

-export([start/0,
         start/2,
         stop/1]).

-export([increment_counter/2,
         increment_counter/7,
         get/2,
         get/3,
         delete/3,
<<<<<<< HEAD
         mdelete/3,
=======
         mget/2,
>>>>>>> 92bd42d2
         mget/3,
         set/5,
         add/5,
         flush_all/1,
         shard_phash2/2,
         shard_crc32/2
        ]).

-export([state/0,
         state/1,
         deep_state/0,
         deep_state/1]).

-include_lib("mero/include/mero.hrl").


%%%=============================================================================
%%% Application behaviour
%%%=============================================================================

start() ->
    application:start(mero).

%% @doc: Starts the application
start(_StartType, _StartArgs) ->
    ClusterConfig = mero_conf:cluster_config(),
    mero_sup:start_link(ClusterConfig).

stop(_State) ->
    ok.

%%%=============================================================================
%%% External functions
%%%=============================================================================

%% @doc: Gets the value of a key in a specific cluster
-spec get(ClusterName :: atom(), Key :: binary()) ->
    {Key :: binary(), Value :: undefined | integer()}
    | {error, Reason :: term()}.
get(ClusterName, Key) when is_binary(Key), is_atom(ClusterName) ->
    get(ClusterName, Key, mero_conf:timeout_read()).

-spec get(ClusterName :: atom(), Key :: binary(), Timeout :: integer()) ->
    {Key :: binary(), Value :: undefined | binary()}
    | {error, Reason :: term()}.
get(ClusterName, Key, Timeout) when is_binary(Key), is_atom(ClusterName) ->
    case mero_conn:get(ClusterName, [Key], Timeout) of
        [{Key, Value}] ->
            {Key, Value};
        {error, [Reason], []} ->
            {error, Reason};
        {error, Reason, []} ->
            {error, Reason};
        {error, _Reason, [{Key, Value}]} ->
            {Key, Value}
    end.


%% NOTE: On error we still could have processed part of the request, so we still
%% return all the completed responses.
-spec mget(ClusterName :: atom(), Keys :: [binary()], Timeout :: integer()) ->
    [{Key :: binary(), Value :: undefined | binary()}]
    | {error, Reason :: term(), ProcessedKeyValues :: [{Key :: binary(), Value :: binary()}]}.
mget(ClusterName, Keys) when is_list(Keys), is_atom(ClusterName) ->
    mero_conn:get(ClusterName, Keys, mero_conf:timeout_read()).
mget(ClusterName, Keys, Timeout) when is_list(Keys), is_atom(ClusterName) ->
    mero_conn:get(ClusterName, Keys, Timeout).


-spec add(ClusterName :: atom(), Key :: binary(), Value :: binary(), ExpTime :: integer(),
    Timeout :: integer()) ->
    ok | {error, Reason :: term()}.
add(ClusterName, Key, Value, ExpTime, Timeout)
    when is_binary(Key), is_atom(ClusterName), is_binary(Value), is_integer(ExpTime) ->
    BExpTime = list_to_binary(integer_to_list(ExpTime)),
    mero_conn:add(ClusterName, Key, Value, BExpTime, Timeout).

%% ExpTime is in seconds.
-spec set(ClusterName :: atom(), Key :: binary(), Value :: binary(), ExpTime :: integer(),
    Timeout :: integer()) ->
    ok | {error, Reason :: term()}.
set(ClusterName, Key, Value, ExpTime, Timeout)
    when is_binary(Key), is_atom(ClusterName), is_binary(Value), is_integer(ExpTime) ->
    BExpTime = list_to_binary(integer_to_list(ExpTime)),
    mero_conn:set(ClusterName, Key, Value, BExpTime, Timeout).


%% @doc: Increments a counter: initial value is 1, steps of 1, timeout defaults to 24 hours.
%%    3 retries.
-spec increment_counter(ClusterName :: atom(), Key :: binary()) ->
    ok | {error, Reason :: term()}.
increment_counter(ClusterName, Key) when is_atom(ClusterName), is_binary(Key) ->
    increment_counter(ClusterName, Key, 1, 1, mero_conf:key_expiration_time(),
                      mero_conf:write_retries(), mero_conf:timeout_write()).


-spec increment_counter(ClusterName :: atom(), Key :: binary(), Value :: integer(),
    Initial :: integer(), ExpTime :: integer(),
    Retries :: integer(), Timeout :: integer()) ->
        ok | {error, Reason :: term()}.
increment_counter(ClusterName, Key, Value, Initial, ExpTime, Retries, Timeout)
  when is_binary(Key), is_integer(Value), is_integer(ExpTime), is_atom(ClusterName),
    (Initial >= 0), (Value >=0) ->
    BValue = list_to_binary(integer_to_list(Value)),
    BInitial = list_to_binary(integer_to_list(Initial)),
    BExpTime = list_to_binary(integer_to_list(ExpTime)),
    mero_conn:increment_counter(ClusterName, Key, BValue, BInitial, BExpTime, Retries, Timeout).


-spec delete(ClusterName :: atom(), Key :: binary(), Timeout :: integer()) ->
    ok | {error, Reason :: term()}.
delete(ClusterName, Key, Timeout) when is_binary(Key), is_atom(ClusterName) ->
    mero_conn:delete(ClusterName, Key, Timeout).

-spec mdelete(ClusterName :: atom(), Keys :: [binary()], Timeout :: integer()) ->
    ok | {error, Reason :: term()}.
mdelete(ClusterName, Keys, Timeout) when is_list(Keys), is_atom(ClusterName) ->
    mero_conn:mdelete(ClusterName, Keys, Timeout).

%% The response is a list of all the individual requests, one per shard
-spec flush_all(ClusterName :: atom()) ->
    [ ok | {error, Response :: term()}].
flush_all(ClusterName) ->
    mero_conn:flush_all(ClusterName, ?DEFAULT_TIMEOUT).


%%%=============================================================================
%%% Sharding algorithms
%%%=============================================================================

-spec shard_phash2(Key :: binary(), ShardSize :: pos_integer()) -> pos_integer().
shard_phash2(Key, ShardSize) ->
    erlang:phash2(Key, ShardSize).


-spec shard_crc32(Key :: binary(), ShardSize :: pos_integer()) -> pos_integer().
shard_crc32(Key, ShardSize) ->
    ((erlang:crc32(Key) bsr 16) band 16#7fff) rem ShardSize.

%%%=============================================================================
%%% Introspection functions
%%%=============================================================================

%% @doc: Returns the state of the sockets of a Cluster
state(ClusterName) ->
    {Links, Monitors, Free, Connected, Connecting, Failed, MessageQueue} =
        lists:foldr(fun
            ({Cluster, _, _, Pool, _},
                {ALinks, AMonitors, AFree, AConnected, AConnecting, AFailed, AMessageQueue})
                when (Cluster == ClusterName) ->
                begin
                    St = mero_pool:state(Pool),
                    {
                        ALinks + proplists:get_value(links, St),
                        AMonitors + proplists:get_value(monitors, St),
                        AFree + proplists:get_value(free, St),
                        AConnected + proplists:get_value(num_connected, St),
                        AConnecting + proplists:get_value(num_connecting, St),
                        AFailed + proplists:get_value(num_failed_connecting, St),
                        AMessageQueue + proplists:get_value(message_queue_len, St)}

                end;
            (_, Acc) -> Acc
        end, {0,0,0,0,0,0,0}, mero_cluster:child_definitions()),
    [
     {links, Links},
     {monitors, Monitors},
     {free, Free},
     {connected, Connected},
     {connecting, Connecting},
     {failed, Failed},
     {message_queue_len, MessageQueue}].


%% @doc: Returns the state of the sockets for all clusters
state() ->
    [{Cluster, state(Cluster)} || Cluster <- mero_cluster:clusters()].

deep_state(ClusterName) ->
    lists:foldr(
      fun
          ({Cluster, _, _, Pool, _}, Acc) when (Cluster == ClusterName) ->
                       St = mero_pool:state(Pool),
                       [[{pool, Pool} | St] | Acc];
          (_, Acc) -> Acc
               end, [], mero_cluster:child_definitions()).


%% @doc: Returns the state of the sockets for all clusters
deep_state() ->
    [{Cluster, deep_state(Cluster)} || Cluster <- mero_cluster:clusters()].<|MERGE_RESOLUTION|>--- conflicted
+++ resolved
@@ -41,11 +41,8 @@
          get/2,
          get/3,
          delete/3,
-<<<<<<< HEAD
          mdelete/3,
-=======
          mget/2,
->>>>>>> 92bd42d2
          mget/3,
          set/5,
          add/5,
